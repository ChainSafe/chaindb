module github.com/ChainSafe/chaindb

go 1.19

require (
	github.com/ChainSafe/log15 v1.0.0
<<<<<<< HEAD
	github.com/dgraph-io/badger/v4 v4.0.1
	github.com/stretchr/testify v1.4.0
=======
	github.com/dgraph-io/badger/v2 v2.2007.4
	github.com/stretchr/testify v1.8.2
)

require (
	github.com/cespare/xxhash v1.1.0 // indirect
	github.com/cespare/xxhash/v2 v2.2.0 // indirect
	github.com/davecgh/go-spew v1.1.1 // indirect
	github.com/dgraph-io/ristretto v0.1.1 // indirect
	github.com/dgryski/go-farm v0.0.0-20200201041132-a6ae2369ad13 // indirect
	github.com/dustin/go-humanize v1.0.1 // indirect
	github.com/go-stack/stack v1.8.1 // indirect
	github.com/golang/glog v1.0.0 // indirect
	github.com/golang/protobuf v1.5.2 // indirect
	github.com/golang/snappy v0.0.4 // indirect
	github.com/klauspost/compress v1.16.0 // indirect
	github.com/mattn/go-colorable v0.1.13 // indirect
	github.com/mattn/go-isatty v0.0.17 // indirect
	github.com/pkg/errors v0.9.1 // indirect
	github.com/pmezard/go-difflib v1.0.0 // indirect
	golang.org/x/net v0.7.0 // indirect
	golang.org/x/sys v0.5.0 // indirect
	google.golang.org/protobuf v1.28.1 // indirect
	gopkg.in/yaml.v3 v3.0.1 // indirect
>>>>>>> 82cdba69
)<|MERGE_RESOLUTION|>--- conflicted
+++ resolved
@@ -4,11 +4,7 @@
 
 require (
 	github.com/ChainSafe/log15 v1.0.0
-<<<<<<< HEAD
 	github.com/dgraph-io/badger/v4 v4.0.1
-	github.com/stretchr/testify v1.4.0
-=======
-	github.com/dgraph-io/badger/v2 v2.2007.4
 	github.com/stretchr/testify v1.8.2
 )
 
@@ -20,17 +16,21 @@
 	github.com/dgryski/go-farm v0.0.0-20200201041132-a6ae2369ad13 // indirect
 	github.com/dustin/go-humanize v1.0.1 // indirect
 	github.com/go-stack/stack v1.8.1 // indirect
+	github.com/gogo/protobuf v1.3.2 // indirect
 	github.com/golang/glog v1.0.0 // indirect
+	github.com/golang/groupcache v0.0.0-20210331224755-41bb18bfe9da // indirect
 	github.com/golang/protobuf v1.5.2 // indirect
 	github.com/golang/snappy v0.0.4 // indirect
+	github.com/google/flatbuffers v23.1.21+incompatible // indirect
 	github.com/klauspost/compress v1.16.0 // indirect
+	github.com/kr/text v0.2.0 // indirect
 	github.com/mattn/go-colorable v0.1.13 // indirect
 	github.com/mattn/go-isatty v0.0.17 // indirect
 	github.com/pkg/errors v0.9.1 // indirect
 	github.com/pmezard/go-difflib v1.0.0 // indirect
+	go.opencensus.io v0.24.0 // indirect
 	golang.org/x/net v0.7.0 // indirect
 	golang.org/x/sys v0.5.0 // indirect
 	google.golang.org/protobuf v1.28.1 // indirect
 	gopkg.in/yaml.v3 v3.0.1 // indirect
->>>>>>> 82cdba69
 )