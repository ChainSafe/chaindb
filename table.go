--- conflicted
+++ resolved
@@ -18,11 +18,9 @@
 
 import (
 	"bytes"
-<<<<<<< HEAD
+
 	"context"
 
-=======
->>>>>>> 11804221
 	log "github.com/ChainSafe/log15"
 	"github.com/dgraph-io/badger/v2"
 )
